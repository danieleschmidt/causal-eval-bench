[tool.poetry]
name = "causal-eval-bench"
version = "0.1.0"
description = "Comprehensive evaluation framework for testing genuine causal reasoning in language models"
authors = ["Daniel Schmidt <daniel@terragon-labs.com>"]
license = "MIT"
readme = "README.md"
homepage = "https://github.com/your-org/causal-eval-bench"
repository = "https://github.com/your-org/causal-eval-bench"
documentation = "https://docs.causal-eval-bench.org"
keywords = ["causal-reasoning", "evaluation", "benchmark", "language-models", "ai"]
classifiers = [
    "Development Status :: 3 - Alpha",
    "Intended Audience :: Science/Research",
    "Topic :: Scientific/Engineering :: Artificial Intelligence",
    "License :: OSI Approved :: MIT License",
    "Programming Language :: Python :: 3",
    "Programming Language :: Python :: 3.9",
    "Programming Language :: Python :: 3.10",
    "Programming Language :: Python :: 3.11",
    "Programming Language :: Python :: 3.12",
]
packages = [{include = "causal_eval"}]

[tool.poetry.dependencies]
python = "^3.9"
fastapi = "^0.116.1"
uvicorn = {extras = ["standard"], version = "^0.35.0"}
pydantic = "^2.5.0"
sqlalchemy = "^2.0.0"
alembic = "^1.13.0"
asyncpg = "^0.29.0"
redis = "^6.4.0"
httpx = "^0.25.0"
aiofiles = "^24.1.0"
python-multipart = "^0.0.6"
python-jose = {extras = ["cryptography"], version = "^3.3.0"}
passlib = {extras = ["bcrypt"], version = "^1.7.4"}
typer = "^0.9.0"
rich = "^13.7.0"
pandas = "^2.1.0"
numpy = "^2.0.2"
scipy = "^1.11.0"
scikit-learn = "^1.3.0"
matplotlib = "^3.8.0"
seaborn = "^0.13.0"
plotly = "^6.2.0"
jinja2 = "^3.1.2"
pyyaml = "^6.0.1"
python-dotenv = "^1.0.0"
loguru = "^0.7.2"
structlog = "^23.2.0"
<<<<<<< HEAD
prometheus-client = "^0.22.1"
sentry-sdk = {extras = ["fastapi"], version = "^1.38.0"}
=======
prometheus-client = "^0.19.0"
sentry-sdk = {extras = ["fastapi"], version = "^2.34.1"}
>>>>>>> 87aeb649
openai = "^1.3.0"
anthropic = "^0.60.0"
transformers = "^4.35.0"
torch = {version = "^2.1.0", optional = true}
sentence-transformers = "^5.0.0"
nltk = "^3.8.1"
spacy = "^3.7.0"
datasets = "^4.0.0"

[tool.poetry.group.dev.dependencies]
pytest = "^8.4.1"
pytest-asyncio = "^1.1.0"
pytest-cov = "^6.2.1"
pytest-mock = "^3.12.0"
pytest-xdist = "^3.5.0"
pytest-benchmark = "^5.1.0"
hypothesis = "^6.88.0"
factory-boy = "^3.3.0"
faker = "^37.5.3"
freezegun = "^1.2.2"
responses = "^0.25.7"
httpx = "^0.25.0"
respx = "^0.20.0"

[tool.poetry.group.lint.dependencies]
black = "^25.1.0"
isort = "^6.0.1"
ruff = "^0.12.5"
mypy = "^1.7.0"
bandit = "^1.7.5"
safety = "^3.2.13"
pre-commit = "^4.2.0"

[tool.poetry.group.docs.dependencies]
mkdocs = "^1.5.0"
mkdocs-material = "^9.4.0"
mkdocs-mermaid2-plugin = "^1.1.0"
mkdocstrings = {extras = ["python"], version = "^0.30.0"}
sphinx = "^7.2.0"
sphinx-rtd-theme = "^1.3.0"
sphinx-autodoc-typehints = "^1.25.0"

[tool.poetry.group.test.dependencies]
coverage = {extras = ["toml"], version = "^7.3.0"}
pytest-html = "^4.1.0"
pytest-json-report = "^1.5.0"
locust = "^2.17.0"

[tool.poetry.extras]
torch = ["torch"]
all = ["torch"]

[tool.poetry.scripts]
causal-eval = "causal_eval.cli.main:app"
causal-eval-server = "causal_eval.api.main:run_server"
causal-eval-worker = "causal_eval.worker.main:main"

[tool.poetry.plugins."causal_eval.tasks"]
causal_attribution = "causal_eval.tasks.attribution:CausalAttribution"
counterfactual = "causal_eval.tasks.counterfactual:CounterfactualReasoning"
intervention = "causal_eval.tasks.intervention:CausalIntervention"
causal_chain = "causal_eval.tasks.chain:CausalChain"
confounding = "causal_eval.tasks.confounding:ConfoundingAnalysis"

[build-system]
requires = ["poetry-core"]
build-backend = "poetry.core.masonry.api"

# =============================================================================
# TOOL CONFIGURATIONS
# =============================================================================

[tool.black]
line-length = 88
target-version = ['py39']
include = '\.pyi?$'
extend-exclude = '''
/(
  # directories
  \.eggs
  | \.git
  | \.hg
  | \.mypy_cache
  | \.tox
  | \.venv
  | build
  | dist
)/
'''

[tool.isort]
profile = "black"
multi_line_output = 3
include_trailing_comma = true
force_grid_wrap = 0
use_parentheses = true
ensure_newline_before_comments = true
line_length = 88
skip_gitignore = true
known_first_party = ["causal_eval"]
known_third_party = [
    "fastapi",
    "pydantic",
    "sqlalchemy",
    "redis",
    "httpx",
    "typer",
    "rich",
    "pandas",
    "numpy",
    "scipy",
    "sklearn",
    "matplotlib",
    "seaborn",
    "plotly",
]

[tool.ruff]
line-length = 88
target-version = "py39"
select = [
    "E",   # pycodestyle errors
    "W",   # pycodestyle warnings
    "F",   # pyflakes
    "I",   # isort
    "C",   # flake8-comprehensions
    "B",   # flake8-bugbear
    "UP",  # pyupgrade
    "N",   # pep8-naming
    "S",   # bandit security
    "A",   # flake8-builtins
    "COM", # flake8-commas
    "DTZ", # flake8-datetimez
    "EM",  # flake8-errmsg
    "ISC", # flake8-implicit-str-concat
    "PIE", # flake8-pie
    "PT",  # flake8-pytest-style
    "Q",   # flake8-quotes
    "RSE", # flake8-raise
    "RET", # flake8-return
    "SIM", # flake8-simplify
    "TCH", # flake8-type-checking
    "ARG", # flake8-unused-arguments
    "PTH", # flake8-use-pathlib
    "ERA", # eradicate
    "PL",  # pylint
    "TRY", # tryceratops
    "FLY", # flynt
    "PERF", # perflint
    "FURB", # refurb
    "RUF", # ruff-specific rules
]
ignore = [
    "E501",   # line too long, handled by black
    "B008",   # do not perform function calls in argument defaults
    "C901",   # too complex
    "S101",   # use of assert
    "S104",   # hardcoded bind all interfaces
    "PLR0913", # too many arguments
    "PLR0915", # too many statements
    "PLR2004", # magic value used in comparison
    "TRY003",  # avoid specifying long messages in exception
]
unfixable = ["B"]

[tool.ruff.per-file-ignores]
"tests/**/*" = ["S101", "PLR2004", "ARG001", "ARG002"]
"scripts/**/*" = ["T201", "S602", "S603"]
"docs/**/*" = ["INP001"]

[tool.mypy]
python_version = "3.9"
warn_return_any = true
warn_unused_configs = true
disallow_untyped_defs = true
disallow_incomplete_defs = true
check_untyped_defs = true
disallow_untyped_decorators = true
no_implicit_optional = true
warn_redundant_casts = true
warn_unused_ignores = true
warn_no_return = true
warn_unreachable = true
strict_equality = true
show_error_codes = true
show_column_numbers = true
show_error_context = true
pretty = true

[[tool.mypy.overrides]]
module = [
    "anthropic.*",
    "transformers.*",
    "torch.*",
    "sentence_transformers.*",
    "nltk.*",
    "spacy.*",
    "datasets.*",
    "plotly.*",
    "seaborn.*",
    "sklearn.*",
    "scipy.*",
]
ignore_missing_imports = true

[tool.pytest.ini_options]
minversion = "7.0"
addopts = [
    "-ra",
    "--strict-markers",
    "--strict-config",
    "--cov=causal_eval",
    "--cov-report=term-missing",
    "--cov-report=html",
    "--cov-report=xml",
    "--cov-fail-under=80",
]
testpaths = ["tests"]
filterwarnings = [
    "ignore::UserWarning",
    "ignore::DeprecationWarning",
]
markers = [
    "slow: marks tests as slow (deselect with '-m \"not slow\"')",
    "integration: marks tests as integration tests",
    "unit: marks tests as unit tests",
    "api: marks tests for API endpoints",
    "evaluation: marks tests for evaluation logic",
    "generation: marks tests for test generation",
]

[tool.coverage.run]
source = ["causal_eval"]
omit = [
    "*/tests/*",
    "*/test_*",
    "*/__pycache__/*",
    "*/migrations/*",
    "*/venv/*",
    "*/.venv/*",
]

[tool.coverage.report]
exclude_lines = [
    "pragma: no cover",
    "def __repr__",
    "if self.debug:",
    "if settings.DEBUG",
    "raise AssertionError",
    "raise NotImplementedError",
    "if 0:",
    "if __name__ == .__main__.:",
    "class .*\\bProtocol\\):",
    "@(abc\\.)?abstractmethod",
]

[tool.bandit]
exclude_dirs = ["tests"]
skips = ["B101", "B601"]

[tool.bandit.assert_used]
skips = ["*_test.py", "*/test_*.py"]<|MERGE_RESOLUTION|>--- conflicted
+++ resolved
@@ -1,3 +1,4 @@
+```toml
 [tool.poetry]
 name = "causal-eval-bench"
 version = "0.1.0"
@@ -50,13 +51,8 @@
 python-dotenv = "^1.0.0"
 loguru = "^0.7.2"
 structlog = "^23.2.0"
-<<<<<<< HEAD
 prometheus-client = "^0.22.1"
-sentry-sdk = {extras = ["fastapi"], version = "^1.38.0"}
-=======
-prometheus-client = "^0.19.0"
 sentry-sdk = {extras = ["fastapi"], version = "^2.34.1"}
->>>>>>> 87aeb649
 openai = "^1.3.0"
 anthropic = "^0.60.0"
 transformers = "^4.35.0"
@@ -318,4 +314,5 @@
 skips = ["B101", "B601"]
 
 [tool.bandit.assert_used]
-skips = ["*_test.py", "*/test_*.py"]+skips = ["*_test.py", "*/test_*.py"]
+```